# Second Brain

Second Brain is a local-first, high-fidelity desktop memory system for macOS. It captures your screen at 1–2 fps, extracts rich text and context with dual OCR engines (GPT-5 or DeepSeek), indexes everything for instant recall, and ships with an elegant timeline UI with comprehensive settings panel. All data (screenshots, metadata, embeddings, logs) stays on disk in a predictable directory so you maintain full control.

---

## Highlights

- **Continuous visual capture** – quartz-backed screenshots with app / window metadata and disk safeguards.
- **Dual OCR engines** – Choose between GPT-5 vision (accurate, costs ~$0.01/frame) or DeepSeek OCR (free, local, 10-20x compression). Switch engines anytime via GUI or CLI.
- **Comprehensive settings panel** – Beautiful GUI for all 30+ configuration options with live system statistics. No more manual JSON editing!
- **Search two ways** – trigram FTS5 for exact matches plus MiniLM-powered semantic search via Chroma.
- **Timeline UI** – React + Vite SPA with filters, OCR engine toggle, complete settings management, and session replay.
- **MCP server** – Model Context Protocol server exposes your memory to AI assistants (Claude, ChatGPT, etc.) via 5 tools.
- **Local API** – FastAPI server with comprehensive endpoints for frames, apps, settings, and system stats.
- **Context7 integration** – Fetch latest library documentation on-demand via CLI.
- **Operational tooling** – CLI commands for start/stop/status/health, timeline launch, MCP server, and service packaging.
- **Privacy-first** – no outbound calls beyond chosen OCR provider; configurable retention windows and storage quotas.

---

## Architecture at a Glance

```
┌──────────────────────────────────────────────────────────────────────────┐
│                             Second Brain                                 │
├──────────────────────────────────────────────────────────────────────────┤
│ Capture → [OpenAI GPT-5 OR DeepSeek] → SQLite + Chroma → UI/API/MCP      │
│    │              │            │              │              │            │
│ Quartz      GPT-5 Vision   DeepSeek     full-text FTS   FastAPI          │
│ metadata    (accurate)     (free)       bm25 ranking    React timeline   │
│ 1-2 fps     semantic       batch OCR    embeddings      Settings panel   │
│             context        10x cheaper  Chroma store    MCP server       │
└──────────────────────────────────────────────────────────────────────────┘
```

**New in this version:**
- ✨ DeepSeek OCR integration (10-20x cost reduction, runs locally)
- ✨ Comprehensive settings panel (30+ configurable options)
- ✨ MCP server for AI assistant integration
- ✨ Context7 integration for documentation fetching
- ✨ Image combination for batch processing
  
  DeepSeek OCR runs locally using the MLX backend (Apple Silicon) with the Hugging Face model `mlx-community/DeepSeek-OCR-4bit`.

---

## Quick Start

### Prerequisites

- macOS with Screen Recording + Accessibility permissions enabled for your terminal and Python
- Python 3.11+
- Node.js 20+ (for building the timeline UI)
- OpenAI API key (for OpenAI OCR or OpenAI embeddings), optional if using only DeepSeek MLX

### Setup

```bash
# 1. Clone
git clone <repo-url> second-brain
cd second-brain

# 2. Python environment
python3.11 -m venv .venv
source .venv/bin/activate
pip install --upgrade pip wheel setuptools
pip install -r requirements.txt
pip install -e .

# 3. Timeline UI (optional but recommended)
cd web/timeline
npm install
npm run build
cd ../..

# 4. Configure API credentials (optional)
cp .env.example .env
echo "OPENAI_API_KEY=sk-..." >> .env
```

### Startup Scripts

If you prefer quick helpers, use these scripts after installation:

- scripts/start_simple_deepseek.sh
  - DeepSeek OCR via MLX (local, Apple Silicon). Downloads the model on first run.
- scripts/start_og_openai.sh
  - Original GPT‑5 Vision OCR path (requires OPENAI_API_KEY).
- scripts/start_everything_on.sh
  - DeepSeek MLX + OpenAI embeddings + BAAI reranker. If the UI is built (web/timeline/dist), the Timeline server is launched in the background.

### macOS Screen Recording Permission (Required)

If screencapture fails with returncode 1, grant Screen Recording permissions:
- System Settings → Privacy & Security → Screen Recording
- Enable for your terminal app (Terminal/iTerm) and for your Python binary under the venv (you may need to add it manually)
- Also grant Accessibility permission under Privacy & Security → Accessibility (optional but recommended)

### Run the system

```bash
# Launch capture + processing pipeline
second-brain start

# Check status after a few minutes
second-brain status

# Explore the timeline (opens browser)
second-brain timeline --port 8000
```

Stop the capture service at any time with `second-brain stop`.

---

## CLI Reference

Command | Description
---|---
`second-brain start [--fps 1.5] [--ocr-engine openai\|deepseek] [--embeddings-provider sbert\|openai] [--embeddings-model <name>] [--openai-emb-model <name>] [--enable-reranker/--disable-reranker] [--reranker-model <name>]` | Start capture/OCR pipeline; set embeddings provider/reranker.
`second-brain stop` | Send SIGTERM to the running service.
`second-brain status` | Inspect frame/text counts, database size, capture window range.
`second-brain health` | Quick checklist: process, OCR creds, database, disk headroom.
`second-brain query "term" [--app ...] [--from ...] [--to ...] [--rerank]` | Full-text search (FTS5 + bm25), optionally reranked with BAAI.
`second-brain query "term" --semantic [--rerank]` | Semantic search over embeddings (provider-configured), optionally reranked.
`second-brain timeline [--host 127.0.0.1] [--port 8000] [--no-open]` | Run FastAPI + serve Timeline UI with settings panel.
`second-brain mcp-server` | Start MCP server to expose memory to AI assistants.
`second-brain docs search "library-name" [--save path.md]` | Fetch documentation via Context7.
`second-brain docs fetch "/library-id" [--topic "..."]` | Fetch docs by exact library ID.
`second-brain docs batch libraries.json --output-dir docs/` | Batch fetch multiple libraries.

> Tip: Use `scripts/install.sh` to provision the virtualenv, install dependencies, build the package, and optionally register the launchd agent for auto-start on login.

### OCR Engine Selection

You can choose your OCR engine in three ways:

1. **CLI flag:** `second-brain start --ocr-engine deepseek`
2. **GUI toggle:** Click ⚙️ in Timeline UI → OCR Engine
3. **Config file:** Edit `~/Library/Application Support/second-brain/config/settings.json`

**DeepSeek backend (MLX only):**
- Local MLX (Apple Silicon): set `ocr.engine` to `"deepseek"`. Configure `ocr.deepseek_model` if you want a different HF id. Requires `mlx-vlm`; first run downloads the model.

Example config overrides in `settings.json`:

```
{
  "ocr": {
    "engine": "deepseek",
    "deepseek_model": "mlx-community/DeepSeek-OCR-4bit",
    "mlx_max_tokens": 1200,
    "mlx_temperature": 0.0
  },
  "embeddings": {
    "enabled": true,
    "provider": "sbert", // or "openai"
    "model": "sentence-transformers/all-MiniLM-L6-v2",
    "openai_model": "text-embedding-3-small",
    "reranker_enabled": true,
    "reranker_model": "BAAI/bge-reranker-large"
  }
}
```

**Embeddings provider:**
- SBERT (local): `embeddings.provider = "sbert"` with `embeddings.model` (e.g. all-MiniLM-L6-v2)
- OpenAI (API): `embeddings.provider = "openai"` with `embeddings.openai_model` (e.g. text-embedding-3-small)

**Reranker:**
- Enable cross-encoder reranker: `embeddings.reranker_enabled = true`, `embeddings.reranker_model = "BAAI/bge-reranker-large"`

**Cost comparison:**
- OpenAI GPT-5: ~$0.01 per frame, very accurate, includes semantic context
- DeepSeek OCR (Docker or MLX): Free/local, 10-20x compression, batch processing

---

## Timeline UI

- **Location:** `web/timeline` (Vite + React + TypeScript)
- **Build:** `npm run build` → outputs to `web/timeline/dist/`
- **Serve:** `second-brain timeline` mounts built assets at `/` with APIs under `/api`

### Features

**Core Timeline:**
- Application/date filters
- Horizontal scrubbable timeline grouped by day
- Live screenshot preview
- OCR text pane with block-level viewing
- Responsive layout

**OCR Engine Toggle:**
- Quick switch between OpenAI and DeepSeek
- Cost warnings for expensive options
- Inline in sidebar for easy access

**Comprehensive Settings Panel (⚙️):**
- **5 tabbed categories:** Capture, OCR, Storage, Embeddings, Context7
- **30+ configurable options:** FPS, image quality, disk limits, OCR models, rate limits, retention, etc.
  - **Live system statistics:** Database size, screenshot count, RAM usage, disk space
- **Save/Reset functionality:** Per-category or global reset to defaults
- **No manual JSON editing required!**

During development run `npm run dev` (proxying to API at `localhost:8000`) instead of building.

---

## REST API

### Frames & Data

Endpoint | Description
---|---
`GET /api/frames?limit=200&app_bundle_id=...&start=...&end=...` | List frames with metadata, ISO timestamps, and `screenshot_url`.
`GET /api/frames/{frame_id}` | Retrieve a single frame document.
`GET /api/frames/{frame_id}/text` | Retrieve OCR text blocks for a frame.
`GET /api/apps` | Top application usage stats (first/last seen + frame counts).
`/frames/<Y>/<M>/<D>/<filename>` | Raw screenshot assets (served statically).

### Settings & Configuration

Endpoint | Description
---|---
`GET /api/settings/all` | Get all settings as nested JSON + computed paths.
`POST /api/settings/update` | Update multiple settings at once (body: nested dict).
`POST /api/settings/reset?category=...` | Reset category or all settings to defaults.
`GET /api/settings/ocr-engine` | Get current OCR engine setting.
`POST /api/settings/ocr-engine?engine=...` | Switch OCR engine (openai/deepseek).
`GET /api/settings/stats` | System statistics (DB size, screenshots, RAM, disk, DeepSeek health).

All routes are local-only by default; CORS is wide open so the Timeline SPA can hit the API.

---

## Data & Configuration

```
~/Library/Application Support/second-brain/
├── frames/         # Screenshots + JSON metadata
├── database/       # SQLite (memory.db)
├── embeddings/     # Chroma persistent store (semantic search)
├── logs/           # capture.log, ocr.log, query.log
└── config/         # settings.json (all configuration)
```

### Configuration Options

All settings are now manageable via the **Timeline UI Settings Panel (⚙️)** or by editing `settings.json` directly:

```json
{
  "capture": {
    "fps": 1,
    "format": "png",
    "quality": 85,
    "max_disk_usage_gb": 100,
    "min_free_space_gb": 10
  },
  "ocr": {
    "engine": "openai",           // or "deepseek"
    "model": "gpt-5",
    "rate_limit_rpm": 50,
    "batch_size": 5,
    "deepseek_docker_url": "http://localhost:8001",
    "deepseek_mode": "optimal"    // tiny|small|base|large|optimal
  },
  "storage": {
    "retention_days": 90,
    "compression": true
  },
  "embeddings": {
    "enabled": true,
    "model": "sentence-transformers/all-MiniLM-L6-v2"
  },
  "context7": {
    "enabled": true,
    "api_key": "ctx7sk-..."
  }
}
```

**Pro tip:** Use the Settings Panel in Timeline UI instead of manual JSON editing! It provides validation, hints, and shows current system stats.

The capture service monitors disk usage and will pause automatically if free space is scarce or the configured quota is exceeded.

---

## MCP Server

Second Brain includes a Model Context Protocol (MCP) server that exposes your visual memory to AI assistants.

### Available Tools

Tool | Description
---|---
`search_memory` | Search your screen memory (full-text or semantic)
`get_screenshot` | Retrieve screenshot and metadata for a specific frame
`get_frames_by_time` | Get frames within a time range
`get_app_activity` | Get application usage statistics
`analyze_activity` | Analyze user activity patterns over time

### Usage

```bash
# Start the MCP server
second-brain mcp-server

# Configure in Claude Desktop (or other MCP-compatible AI)
# Add to ~/.config/claude/config.json:
{
  "mcpServers": {
    "secondbrain": {
      "command": "second-brain",
      "args": ["mcp-server"]
    }
  }
}
```

<<<<<<< HEAD
Now your AI assistant can query your visual memory:
- "What was I working on yesterday afternoon?"
- "Find screenshots where I was using VS Code"
- "Show me my browser activity from last Tuesday"
=======
> Note: GPT-5 vision is the only supported OCR model; any overrides are ignored.

Adjust FPS to manage API costs, and tweak disk guardrails to suit your storage budget. The capture service keeps a rolling byte counter and will pause automatically if free space is scarce or the configured quota is exceeded.
>>>>>>> f40e3da3

---

## Development & Testing

```bash
pytest tests/test_capture.py tests/test_database.py
```

> The test suite uses `Config()` directly, so run it in an isolated environment (e.g., disposable macOS user or temp directories) to avoid mixing fixtures with your production capture data.

Formatting: the repo ships with `black`, `flake8`, and `mypy` in `requirements.txt` for consistent linting.

---

## DeepSeek OCR Setup (Optional)

To use the free DeepSeek OCR engine with local MLX backend (Apple Silicon):

```bash
# MLX-VLM is already in requirements.txt - model downloads automatically on first use

# Switch to DeepSeek in Timeline UI:
# Open http://127.0.0.1:8000 → Click ⚙️ → OCR Engine → DeepSeek → Backend: mlx

# Or via CLI:
second-brain start --ocr-engine deepseek --deepseek-backend mlx
```

DeepSeek performance varies by mode (tiny/small/base/large/optimal) - adjustable in Settings Panel.

---

## Roadmap

**Completed:**
- ✅ DeepSeek OCR integration (10-20x cost reduction)
- ✅ Comprehensive settings panel (30+ options)
- ✅ MCP server for AI assistant integration
- ✅ Context7 integration for documentation
- ✅ Dual OCR engine support with GUI toggle

**Planned:**
- Launchd integration via `scripts/install.sh` (scaffolded, needs completion)
- Retention job for pruning old frames & embeddings
- Session reconstruction: auto-stitch contiguous frames into video clips
- Optional local LLM inference (llama.cpp) for offline semantic queries
- Hybrid mode with intelligent engine routing

Contributions via pull requests are welcome. Please open an issue first if you plan large structural changes.

---

## License & Credits

Built with Claude Code. Second Brain is open source software.<|MERGE_RESOLUTION|>--- conflicted
+++ resolved
@@ -1,13 +1,13 @@
 # Second Brain
 
-Second Brain is a local-first, high-fidelity desktop memory system for macOS. It captures your screen at 1–2 fps, extracts rich text and context with dual OCR engines (GPT-5 or DeepSeek), indexes everything for instant recall, and ships with an elegant timeline UI with comprehensive settings panel. All data (screenshots, metadata, embeddings, logs) stays on disk in a predictable directory so you maintain full control.
+Second Brain is a local-first, high-fidelity desktop memory system for macOS. It captures your screen at 1–2 fps, extracts rich text and context with dual OCR engines (Apple Vision or DeepSeek), indexes everything for instant recall, and ships with an elegant timeline UI with comprehensive settings panel. All data (screenshots, metadata, embeddings, logs) stays on disk in a predictable directory so you maintain full control.
 
 ---
 
 ## Highlights
 
 - **Continuous visual capture** – quartz-backed screenshots with app / window metadata and disk safeguards.
-- **Dual OCR engines** – Choose between GPT-5 vision (accurate, costs ~$0.01/frame) or DeepSeek OCR (free, local, 10-20x compression). Switch engines anytime via GUI or CLI.
+- **Dual OCR engines** – Apple Vision (local, fast, free) or DeepSeek OCR (local, multimodal, 10-20x compression). Switch engines anytime via GUI or CLI.
 - **Comprehensive settings panel** – Beautiful GUI for all 30+ configuration options with live system statistics. No more manual JSON editing!
 - **Search two ways** – trigram FTS5 for exact matches plus MiniLM-powered semantic search via Chroma.
 - **Timeline UI** – React + Vite SPA with filters, OCR engine toggle, complete settings management, and session replay.
@@ -47,12 +47,29 @@
 
 ## Quick Start
 
-### Prerequisites
-
-- macOS with Screen Recording + Accessibility permissions enabled for your terminal and Python
+### System Requirements
+
+**Minimum (Apple Vision OCR):**
+- Apple Silicon M1+
+- 8 GB RAM
+- 50 GB free disk space
+- macOS 15+ (Sequoia)
+
+**Recommended (DeepSeek OCR + Reranker - default):**
+- Apple Silicon M1/M2/M3/M4
+- 16 GB RAM (24 GB+ recommended)
+- 100 GB free disk space
+- macOS 15+ (Sequoia)
+
+**Model Downloads (first run):**
+- DeepSeek-OCR-8bit: 3.85 GB
+- BAAI/bge-reranker-large: 2.24 GB
+- Total: ~6.1 GB
+
+**Software:**
 - Python 3.11+
-- Node.js 20+ (for building the timeline UI)
-- OpenAI API key (for OpenAI OCR or OpenAI embeddings), optional if using only DeepSeek MLX
+- Node.js 20+
+- Screen Recording + Accessibility permissions
 
 ### Setup
 
@@ -282,9 +299,14 @@
 }
 ```
 
-**Pro tip:** Use the Settings Panel in Timeline UI instead of manual JSON editing! It provides validation, hints, and shows current system stats.
-
-The capture service monitors disk usage and will pause automatically if free space is scarce or the configured quota is exceeded.
+**Smart Capture:**
+- Adaptive FPS: 1.0 fps (active) → 0.2 fps (idle >30s) based on keyboard/mouse activity
+- Frame diffing: Perceptual hashing skips duplicates (95% similarity threshold)
+- Disk monitoring: Auto-pauses if free space is scarce or quota exceeded
+
+**100% Local by Default:**
+- Apple Vision OCR (on-device, free, fast) or DeepSeek OCR (MLX, cutting-edge multimodal)
+- No cloud dependencies required
 
 ---
 
@@ -320,17 +342,6 @@
 }
 ```
 
-<<<<<<< HEAD
-Now your AI assistant can query your visual memory:
-- "What was I working on yesterday afternoon?"
-- "Find screenshots where I was using VS Code"
-- "Show me my browser activity from last Tuesday"
-=======
-> Note: GPT-5 vision is the only supported OCR model; any overrides are ignored.
-
-Adjust FPS to manage API costs, and tweak disk guardrails to suit your storage budget. The capture service keeps a rolling byte counter and will pause automatically if free space is scarce or the configured quota is exceeded.
->>>>>>> f40e3da3
-
 ---
 
 ## Development & Testing
