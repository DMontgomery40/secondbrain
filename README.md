--- conflicted
+++ resolved
@@ -1,14 +1,17 @@
 # Second Brain
 
-<<<<<<< HEAD
+**Your local-first, AI-powered visual memory system for macOS**
+
 Second Brain is a local-first, high-fidelity desktop memory system for macOS. It captures your screen at 1–2 fps, extracts rich text and context with dual OCR engines (Apple Vision or DeepSeek), indexes everything for instant recall, and ships with an elegant timeline UI with comprehensive settings panel. All data (screenshots, metadata, embeddings, logs) stays on disk in a predictable directory so you maintain full control.
-=======
-**Your local-first, AI-powered visual memory system for macOS**
->>>>>>> 84b20828
-
-Second Brain captures your screen continuously, extracts text with local OCR, generates AI summaries, and provides a beautiful UI for reviewing your digital life. All data stays on your Mac with industry-leading storage efficiency.
-
-<<<<<<< HEAD
+
+[![License: MIT](https://img.shields.io/badge/License-MIT-blue.svg)](LICENSE)
+[![Python 3.11+](https://img.shields.io/badge/python-3.11+-blue.svg)](https://www.python.org/downloads/)
+[![macOS](https://img.shields.io/badge/macOS-11.0+-blue.svg)](https://www.apple.com/macos/)
+
+---
+
+## Highlights
+
 - **Continuous visual capture** – quartz-backed screenshots with app / window metadata and disk safeguards.
 - **Dual OCR engines** – Apple Vision (local, fast, free) or DeepSeek OCR (local, multimodal, 10-20x compression). Switch engines anytime via GUI or CLI.
 - **Comprehensive settings panel** – Beautiful GUI for all 30+ configuration options with live system statistics. No more manual JSON editing!
@@ -19,17 +22,14 @@
 - **Context7 integration** – Fetch latest library documentation on-demand via CLI.
 - **Operational tooling** – CLI commands for start/stop/status/health, timeline launch, MCP server, and service packaging.
 - **Privacy-first** – no outbound calls beyond chosen OCR provider; configurable retention windows and storage quotas.
-=======
-[![License: MIT](https://img.shields.io/badge/License-MIT-blue.svg)](LICENSE)
-[![Python 3.11+](https://img.shields.io/badge/python-3.11+-blue.svg)](https://www.python.org/downloads/)
-[![macOS](https://img.shields.io/badge/macOS-11.0+-blue.svg)](https://www.apple.com/macos/)
->>>>>>> 84b20828
-
----
-
-## Highlights
-
-<<<<<<< HEAD
+- **AI Summaries** – Automatic hourly summaries using GPT-5 (or GPT-4o-mini)
+- **99% Storage Savings** – Smart capture + H.264 video compression (216 GB/day → 1.4 GB/day)
+- **Zero Cost** – No API fees for OCR, optional GPT for summaries
+
+---
+
+## Architecture at a Glance
+
 ```
 ┌──────────────────────────────────────────────────────────────────────────┐
 │                             Second Brain                                 │
@@ -42,15 +42,6 @@
 │             context        10x cheaper  Chroma store    MCP server       │
 └──────────────────────────────────────────────────────────────────────────┘
 ```
-=======
-- ** 100% Local OCR** – Apple Vision framework for instant text extraction (< 1s per frame)
-- ** AI Summaries** – Automatic hourly summaries using GPT-5 (or GPT-4o-mini)
-- ** 99% Storage Savings** – Smart capture + H.264 video compression (216 GB/day → 1.4 GB/day)
-- ** Beautiful UI** – Streamlit-powered daily review with visual timeline
-- ** Privacy First** – All processing local, data never leaves your Mac
-- ** Blazing Fast** – 100x faster than cloud OCR, instant search
-- ** Zero Cost** – No API fees for OCR, optional GPT for summaries
->>>>>>> 84b20828
 
 **New in this version:**
 - ✨ DeepSeek OCR integration (10-20x cost reduction, runs locally)
@@ -71,7 +62,7 @@
 - Apple Silicon M1+
 - 8 GB RAM
 - 50 GB free disk space
-- macOS 15+ (Sequoia)
+- macOS 11.0+ (with screen recording permissions)
 
 **Recommended (DeepSeek OCR + Reranker - default):**
 - Apple Silicon M1/M2/M3/M4
@@ -79,7 +70,6 @@
 - 100 GB free disk space
 - macOS 15+ (Sequoia)
 
-<<<<<<< HEAD
 **Model Downloads (first run):**
 - DeepSeek-OCR-8bit: 3.85 GB
 - BAAI/bge-reranker-large: 2.24 GB
@@ -87,14 +77,10 @@
 
 **Software:**
 - Python 3.11+
-- Node.js 20+
+- Node.js 20+ (for Timeline UI)
+- ffmpeg (for video conversion): `brew install ffmpeg`
 - Screen Recording + Accessibility permissions
-=======
-- macOS 11.0+ with screen recording permissions
-- Python 3.11+
-- ffmpeg (for video conversion): `brew install ffmpeg`
 - OpenAI API key (optional, for AI summaries)
->>>>>>> 84b20828
 
 ### Installation
 
@@ -103,7 +89,6 @@
 git clone https://github.com/gregcmartin/secondbrain.git
 cd secondbrain
 
-<<<<<<< HEAD
 # 2. Python environment
 python3.11 -m venv .venv
 source .venv/bin/activate
@@ -117,19 +102,7 @@
 npm run build
 cd ../..
 
-# 4. Configure API credentials (optional)
-=======
-# 2. Create Python environment
-python3.11 -m venv venv
-source venv/bin/activate
-
-# 3. Install dependencies
-pip install --upgrade pip
-pip install -r requirements.txt
-pip install -e .
-
-# 4. Configure (optional - for AI summaries)
->>>>>>> 84b20828
+# 4. Configure API credentials (optional - for AI summaries)
 cp .env.example .env
 echo "OPENAI_API_KEY=sk-..." >> .env
 
@@ -138,7 +111,6 @@
 # Enable for Terminal or your IDE
 ```
 
-<<<<<<< HEAD
 ### Startup Scripts
 
 If you prefer quick helpers, use these scripts after installation:
@@ -157,10 +129,7 @@
 - Enable for your terminal app (Terminal/iTerm) and for your Python binary under the venv (you may need to add it manually)
 - Also grant Accessibility permission under Privacy & Security → Accessibility (optional but recommended)
 
-### Run the system
-=======
 ### Run
->>>>>>> 84b20828
 
 ```bash
 # Start capture service (runs in background)
@@ -194,27 +163,11 @@
 
 ### AI Summaries
 
-<<<<<<< HEAD
-Command | Description
----|---
-`second-brain start [--fps 1.5] [--ocr-engine openai\|deepseek] [--embeddings-provider sbert\|openai] [--embeddings-model <name>] [--openai-emb-model <name>] [--enable-reranker/--disable-reranker] [--reranker-model <name>]` | Start capture/OCR pipeline; set embeddings provider/reranker.
-`second-brain stop` | Send SIGTERM to the running service.
-`second-brain status` | Inspect frame/text counts, database size, capture window range.
-`second-brain health` | Quick checklist: process, OCR creds, database, disk headroom.
-`second-brain query "term" [--app ...] [--from ...] [--to ...] [--rerank]` | Full-text search (FTS5 + bm25), optionally reranked with BAAI.
-`second-brain query "term" --semantic [--rerank]` | Semantic search over embeddings (provider-configured), optionally reranked.
-`second-brain timeline [--host 127.0.0.1] [--port 8000] [--no-open]` | Run FastAPI + serve Timeline UI with settings panel.
-`second-brain mcp-server` | Start MCP server to expose memory to AI assistants.
-`second-brain docs search "library-name" [--save path.md]` | Fetch documentation via Context7.
-`second-brain docs fetch "/library-id" [--topic "..."]` | Fetch docs by exact library ID.
-`second-brain docs batch libraries.json --output-dir docs/` | Batch fetch multiple libraries.
-=======
 - **Automatic**: Hourly summaries generated in background
 - **GPT-5 Ready**: Uses GPT-5
 - **Stored**: Summaries saved in database for instant access
 - **Configurable**: Hourly/daily intervals
 - **Raw Data Kept**: Original OCR text preserved
->>>>>>> 84b20828
 
 ### Storage Optimization
 
@@ -239,6 +192,61 @@
 - **Semantic Search**: Vector embeddings with Chroma + MiniLM
 - **Filters**: By app, date range, time
 - **CLI & UI**: Search from command line or Streamlit interface
+
+---
+
+## Storage Efficiency
+
+
+```
+Daily (smart capture):     37 GB/day (83% savings)
+Daily (+ video conversion): 1.4 GB/day (99.3% savings)
+Cost:                       $0/day (local OCR)
+```
+
+
+---
+
+## CLI Reference
+
+| Command | Description |
+|---------|-------------|
+| `second-brain start [--fps 1.5] [--ocr-engine openai\|deepseek] [--embeddings-provider sbert\|openai] [--embeddings-model <name>] [--openai-emb-model <name>] [--enable-reranker/--disable-reranker] [--reranker-model <name>]` | Start capture/OCR pipeline; set embeddings provider/reranker. |
+| `second-brain stop` | Send SIGTERM to the running service. |
+| `second-brain status` | Inspect frame/text counts, database size, capture window range. |
+| `second-brain health` | Quick checklist: process, OCR creds, database, disk headroom. |
+| `second-brain query "term" [--app ...] [--from ...] [--to ...] [--rerank]` | Full-text search (FTS5 + bm25), optionally reranked with BAAI. |
+| `second-brain query "term" --semantic [--rerank]` | Semantic search over embeddings (provider-configured), optionally reranked. |
+| `second-brain ui` | Launch Streamlit UI (port 8501) |
+| `second-brain timeline [--host 127.0.0.1] [--port 8000] [--no-open]` | Run FastAPI + serve Timeline UI with settings panel. |
+| `second-brain convert-to-video` | Convert frames to H.264 video |
+| `second-brain reset` | Delete all data and start fresh |
+| `second-brain mcp-server` | Start MCP server to expose memory to AI assistants. |
+| `second-brain docs search "library-name" [--save path.md]` | Fetch documentation via Context7. |
+| `second-brain docs fetch "/library-id" [--topic "..."]` | Fetch docs by exact library ID. |
+| `second-brain docs batch libraries.json --output-dir docs/` | Batch fetch multiple libraries. |
+
+### Examples
+
+```bash
+# Search with filters
+second-brain query "python code" --app "VSCode" --from 2025-10-20
+
+# Semantic search
+second-brain query "machine learning" --semantic
+
+# Convert yesterday's frames to video
+second-brain convert-to-video
+
+# Convert specific date and keep originals
+second-brain convert-to-video --date 2025-10-27 --keep-frames
+
+# Reset and start fresh (deletes all data)
+second-brain reset
+
+# Reset without confirmation prompt
+second-brain reset --yes
+```
 
 ### OCR Engine Selection
 
@@ -285,9 +293,8 @@
 
 ---
 
-## Storage Efficiency
-
-<<<<<<< HEAD
+## Timeline UI
+
 - **Location:** `web/timeline` (Vite + React + TypeScript)
 - **Build:** `npm run build` → outputs to `web/timeline/dist/`
 - **Serve:** `second-brain timeline` mounts built assets at `/` with APIs under `/api`
@@ -314,42 +321,11 @@
 - **No manual JSON editing required!**
 
 During development run `npm run dev` (proxying to API at `localhost:8000`) instead of building.
-=======
-
-```
-Daily (smart capture):     37 GB/day (83% savings)
-Daily (+ video conversion): 1.4 GB/day (99.3% savings)
-Cost:                       $0/day (local OCR)
-```
-
->>>>>>> 84b20828
-
----
-
-## CLI Reference
-
-| Command | Description |
-|---------|-------------|
-| `second-brain start` | Start capture service (background) |
-| `second-brain stop` | Stop capture service |
-| `second-brain status` | Show system status and statistics |
-| `second-brain ui` | Launch Streamlit UI (port 8501) |
-| `second-brain timeline` | Launch React timeline UI (port 8000) |
-| `second-brain query "term"` | Search captured text |
-| `second-brain convert-to-video` | Convert frames to H.264 video |
-| `second-brain health` | Check system health |
-| `second-brain reset` | Delete all data and start fresh |
-
-### Examples
-
-```bash
-# Search with filters
-second-brain query "python code" --app "VSCode" --from 2025-10-20
-
-# Semantic search
-second-brain query "machine learning" --semantic
-
-<<<<<<< HEAD
+
+---
+
+## REST API
+
 ### Frames & Data
 
 Endpoint | Description
@@ -372,39 +348,13 @@
 `GET /api/settings/stats` | System statistics (DB size, screenshots, RAM, disk, DeepSeek health).
 
 All routes are local-only by default; CORS is wide open so the Timeline SPA can hit the API.
-=======
-# Convert yesterday's frames to video
-second-brain convert-to-video
-
-# Convert specific date and keep originals
-second-brain convert-to-video --date 2025-10-27 --keep-frames
-
-# Reset and start fresh (deletes all data)
-second-brain reset
-
-# Reset without confirmation prompt
-second-brain reset --yes
-```
->>>>>>> 84b20828
-
----
-
-## Data Storage
+
+---
+
+## Data & Configuration
 
 ```
 ~/Library/Application Support/second-brain/
-<<<<<<< HEAD
-├── frames/         # Screenshots + JSON metadata
-├── database/       # SQLite (memory.db)
-├── embeddings/     # Chroma persistent store (semantic search)
-├── logs/           # capture.log, ocr.log, query.log
-└── config/         # settings.json (all configuration)
-```
-
-### Configuration Options
-
-All settings are now manageable via the **Timeline UI Settings Panel (⚙️)** or by editing `settings.json` directly:
-=======
 ├── frames/              # Screenshots (PNG/WebP)
 │   └── YYYY/MM/DD/
 │       ├── HH-MM-SS-mmm.png
@@ -416,44 +366,38 @@
 │   ├── memory.db        # SQLite database
 │   ├── memory.db-wal    # WAL file
 │   └── memory.db-shm    # Shared memory
-└── embeddings/          # Chroma vector store
-    └── chroma/
-```
-
----
-
-## Configuration
-
-Edit `~/.config/second-brain/settings.json` or use environment variables:
->>>>>>> 84b20828
+├── embeddings/          # Chroma vector store
+│   └── chroma/
+├── logs/                # capture.log, ocr.log, query.log
+└── config/              # settings.json (all configuration)
+```
+
+### Configuration Options
+
+All settings are now manageable via the **Timeline UI Settings Panel (⚙️)** or by editing `settings.json` directly:
 
 ```json
 {
   "capture": {
-<<<<<<< HEAD
-    "fps": 1,
-    "format": "png",
-    "quality": 85,
-=======
     "fps": 1.0,
     "format": "webp",
+    "quality": 85,
     "enable_frame_diff": true,
     "similarity_threshold": 0.95,
     "enable_adaptive_fps": true,
     "idle_fps": 0.2,
     "idle_threshold_seconds": 30.0,
->>>>>>> 84b20828
     "max_disk_usage_gb": 100,
     "min_free_space_gb": 10
   },
   "ocr": {
-<<<<<<< HEAD
     "engine": "openai",           // or "deepseek"
     "model": "gpt-5",
     "rate_limit_rpm": 50,
     "batch_size": 5,
     "deepseek_docker_url": "http://localhost:8001",
-    "deepseek_mode": "optimal"    // tiny|small|base|large|optimal
+    "deepseek_mode": "optimal",   // tiny|small|base|large|optimal
+    "recognition_level": "accurate"
   },
   "storage": {
     "retention_days": 90,
@@ -462,59 +406,6 @@
   "embeddings": {
     "enabled": true,
     "model": "sentence-transformers/all-MiniLM-L6-v2"
-  },
-  "context7": {
-    "enabled": true,
-    "api_key": "ctx7sk-..."
-  }
-}
-```
-
-**Smart Capture:**
-- Adaptive FPS: 1.0 fps (active) → 0.2 fps (idle >30s) based on keyboard/mouse activity
-- Frame diffing: Perceptual hashing skips duplicates (95% similarity threshold)
-- Disk monitoring: Auto-pauses if free space is scarce or quota exceeded
-
-**100% Local by Default:**
-- Apple Vision OCR (on-device, free, fast) or DeepSeek OCR (MLX, cutting-edge multimodal)
-- No cloud dependencies required
-
----
-
-## MCP Server
-
-Second Brain includes a Model Context Protocol (MCP) server that exposes your visual memory to AI assistants.
-
-### Available Tools
-
-Tool | Description
----|---
-`search_memory` | Search your screen memory (full-text or semantic)
-`get_screenshot` | Retrieve screenshot and metadata for a specific frame
-`get_frames_by_time` | Get frames within a time range
-`get_app_activity` | Get application usage statistics
-`analyze_activity` | Analyze user activity patterns over time
-
-### Usage
-
-```bash
-# Start the MCP server
-second-brain mcp-server
-
-# Configure in Claude Desktop (or other MCP-compatible AI)
-# Add to ~/.config/claude/config.json:
-{
-  "mcpServers": {
-    "secondbrain": {
-      "command": "second-brain",
-      "args": ["mcp-server"]
-    }
-  }
-}
-```
-=======
-    "recognition_level": "accurate",
-    "batch_size": 5
   },
   "summarization": {
     "hourly_enabled": true,
@@ -526,6 +417,53 @@
     "crf": 23,
     "preset": "medium",
     "delete_frames_after_conversion": false
+  },
+  "context7": {
+    "enabled": true,
+    "api_key": "ctx7sk-..."
+  }
+}
+```
+
+**Smart Capture:**
+- Adaptive FPS: 1.0 fps (active) → 0.2 fps (idle >30s) based on keyboard/mouse activity
+- Frame diffing: Perceptual hashing skips duplicates (95% similarity threshold)
+- Disk monitoring: Auto-pauses if free space is scarce or quota exceeded
+
+**100% Local by Default:**
+- Apple Vision OCR (on-device, free, fast) or DeepSeek OCR (MLX, cutting-edge multimodal)
+- No cloud dependencies required
+
+---
+
+## MCP Server
+
+Second Brain includes a Model Context Protocol (MCP) server that exposes your visual memory to AI assistants.
+
+### Available Tools
+
+Tool | Description
+---|---
+`search_memory` | Search your screen memory (full-text or semantic)
+`get_screenshot` | Retrieve screenshot and metadata for a specific frame
+`get_frames_by_time` | Get frames within a time range
+`get_app_activity` | Get application usage statistics
+`analyze_activity` | Analyze user activity patterns over time
+
+### Usage
+
+```bash
+# Start the MCP server
+second-brain mcp-server
+
+# Configure in Claude Desktop (or other MCP-compatible AI)
+# Add to ~/.config/claude/config.json:
+{
+  "mcpServers": {
+    "secondbrain": {
+      "command": "second-brain",
+      "args": ["mcp-server"]
+    }
   }
 }
 ```
@@ -562,7 +500,6 @@
 5. **Summarization**: GPT-5 for automatic activity summaries
 6. **Video Converter**: ffmpeg for H.264 batch compression
 7. **UI**: Streamlit for daily review and timeline browsing
->>>>>>> 84b20828
 
 ---
 
@@ -595,7 +532,55 @@
 
 ---
 
-<<<<<<< HEAD
+## Performance
+
+### OCR Processing:
+- **Speed**: < 1 second per frame
+- **Accuracy**: 95% confidence
+- **Success Rate**: 94%+ (750/797 frames)
+- **Cost**: $0 (100% local)
+
+### Storage Efficiency:
+- **Frame Skipping**: Up to 100% during static content
+- **Adaptive FPS**: 80% reduction when idle
+- **Video Compression**: 96.25% (tested on 4,232 frames)
+- **Database**: 17.93 MB for 797 frames + 750 text blocks
+
+### System Resources:
+- **CPU**: ~5% (local OCR is efficient)
+- **Memory**: ~500 MB
+- **Disk I/O**: Optimized with WAL mode
+- **Network**: Zero for OCR, minimal for summaries
+
+---
+
+## Privacy & Security
+
+- **100% Local OCR**: Text extraction never leaves your Mac
+- **Local Storage**: All data in `~/Library/Application Support/second-brain/`
+- **Optional Cloud**: Only for AI summaries (can be disabled)
+- **No Tracking**: No telemetry, no analytics
+- **Your Data**: You own it, you control it
+
+
+---
+
+## License
+
+MIT License - see [LICENSE](LICENSE) for details.
+
+---
+
+## Acknowledgments
+
+- Inspired by [Rewind](https://www.rewind.ai/) and [Screenpipe](https://github.com/mediar-ai/screenpipe)
+- Built with Apple Vision framework, SQLite, and Python
+- UI powered by Streamlit
+- Video compression via ffmpeg
+
+
+---
+
 ## DeepSeek OCR Setup (Optional)
 
 To use the free DeepSeek OCR engine with local MLX backend (Apple Silicon):
@@ -622,6 +607,12 @@
 - ✅ MCP server for AI assistant integration
 - ✅ Context7 integration for documentation
 - ✅ Dual OCR engine support with GUI toggle
+- ✅ Local OCR (Apple Vision)
+- ✅ Smart frame capture
+- ✅ Adaptive FPS
+- ✅ H.264 video compression
+- ✅ AI summarization
+- ✅ Streamlit UI
 
 **Planned:**
 - Launchd integration via `scripts/install.sh` (scaffolded, needs completion)
@@ -629,6 +620,7 @@
 - Session reconstruction: auto-stitch contiguous frames into video clips
 - Optional local LLM inference (llama.cpp) for offline semantic queries
 - Hybrid mode with intelligent engine routing
+- Cloud sync (optional)
 
 Contributions via pull requests are welcome. Please open an issue first if you plan large structural changes.
 
@@ -636,68 +628,4 @@
 
 ## License & Credits
 
-Built with Claude Code. Second Brain is open source software.
-=======
-## Performance
-
-### OCR Processing:
-- **Speed**: < 1 second per frame
-- **Accuracy**: 95% confidence
-- **Success Rate**: 94%+ (750/797 frames)
-- **Cost**: $0 (100% local)
-
-### Storage Efficiency:
-- **Frame Skipping**: Up to 100% during static content
-- **Adaptive FPS**: 80% reduction when idle
-- **Video Compression**: 96.25% (tested on 4,232 frames)
-- **Database**: 17.93 MB for 797 frames + 750 text blocks
-
-### System Resources:
-- **CPU**: ~5% (local OCR is efficient)
-- **Memory**: ~500 MB
-- **Disk I/O**: Optimized with WAL mode
-- **Network**: Zero for OCR, minimal for summaries
-
----
-
-## Privacy & Security
-
-- **100% Local OCR**: Text extraction never leaves your Mac
-- **Local Storage**: All data in `~/Library/Application Support/second-brain/`
-- **Optional Cloud**: Only for AI summaries (can be disabled)
-- **No Tracking**: No telemetry, no analytics
-- **Your Data**: You own it, you control it
-
-
----
-
-## License
-
-MIT License - see [LICENSE](LICENSE) for details.
-
----
-
-## Acknowledgments
-
-- Inspired by [Rewind](https://www.rewind.ai/) and [Screenpipe](https://github.com/mediar-ai/screenpipe)
-- Built with Apple Vision framework, SQLite, and Python
-- UI powered by Streamlit
-- Video compression via ffmpeg
-
-
----
-
-## Roadmap
-
-- [x] Local OCR (Apple Vision)
-- [x] Smart frame capture
-- [x] Adaptive FPS
-- [x] H.264 video compression
-- [x] AI summarization
-- [x] Streamlit UI
-- [ ] Session reconstruction (stitch frames into video clips)
-- [ ] Retention policies (auto-cleanup old data)
-- [ ] Cloud sync (optional)
-
----
->>>>>>> 84b20828
+Built with Claude Code. Second Brain is open source software.