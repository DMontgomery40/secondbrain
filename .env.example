--- conflicted
+++ resolved
@@ -5,30 +5,25 @@
 # Only include what you use. Unset values are safe.
 ###############################################
 
-<<<<<<< HEAD
 ###############################################
-# OpenAI (OCR and/or Embeddings)
+# OpenAI (Optional - for cloud OCR if needed)
 ###############################################
-# Required if you want to use:
-# - OpenAI Vision OCR (ocr.engine = "openai")
-# - OpenAI Embeddings provider (embeddings.provider = "openai")
-OPENAI_API_KEY=your-openai-api-key-here
-=======
-# OCR model is fixed to gpt-5; overrides are ignored to guarantee compatibility.
->>>>>>> f40e3da3
-
-# Optional: tweak OCR prompt model via settings.json
-# (Use CLI or GUI Settings to change models and rate limits.)
-# Examples (not read from env):
-#   ocr.model = "gpt-5"
-#   embeddings.openai_model = "text-embedding-3-small"
+# Only required if you want cloud OCR fallback
+# Default is Apple Vision (local, free) or DeepSeek (local, free)
+# OPENAI_API_KEY=your-openai-api-key-here
 
 ###############################################
-# Context7 (optional docs integration)
+# AI Summarization (OpenAI or compatible APIs)
 ###############################################
-# Enable in Settings Panel → Context7 or settings.json
-# If set, CLI commands under `second-brain docs ...` will be available.
-CONTEXT7_API_KEY=your-context7-api-key-here
+# Required for AI-powered activity summaries (enabled by default)
+# Supports: OpenAI, Ollama, or any OpenAI-compatible API
+OPENAI_API_KEY=your-openai-api-key-here
+
+# For Ollama or local models, configure in Settings Panel or settings.json:
+# - summarization.provider: "ollama"
+# - summarization.model_name: "llama3.2", "qwen2.5", etc.
+# - summarization.api_base_url: "http://localhost:11434/v1"
+# (API key not needed for Ollama)
 
 ###############################################
 # Hugging Face (optional)
