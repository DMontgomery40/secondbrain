<<<<<<< HEAD
"""OCR module for Second Brain supporting multiple OCR engines."""

from .openai_ocr import OpenAIOCR
from .deepseek_ocr import DeepSeekOCR

__all__ = ["OpenAIOCR", "DeepSeekOCR"]
=======
"""OCR module for Second Brain.

Uses Apple Vision framework for local, fast, free OCR.
"""

from .apple_vision_ocr import AppleVisionOCR

# Default OCR is Apple Vision (local, fast, free)
OCR = AppleVisionOCR

__all__ = ["AppleVisionOCR", "OCR"]
>>>>>>> f40e3da3
<|MERGE_RESOLUTION|>--- conflicted
+++ resolved
@@ -1,20 +1,16 @@
-<<<<<<< HEAD
-"""OCR module for Second Brain supporting multiple OCR engines."""
+"""OCR module for Second Brain supporting multiple OCR engines.
 
-from .openai_ocr import OpenAIOCR
-from .deepseek_ocr import DeepSeekOCR
+100% LOCAL - No cloud dependencies!
 
-__all__ = ["OpenAIOCR", "DeepSeekOCR"]
-=======
-"""OCR module for Second Brain.
-
-Uses Apple Vision framework for local, fast, free OCR.
+Available engines:
+- AppleVisionOCR: Local, fast, free (macOS Vision framework) - DEFAULT
+- DeepSeekOCR: Local, free, cutting-edge multimodal (MLX-VLM) - NEW!
 """
 
 from .apple_vision_ocr import AppleVisionOCR
+from .deepseek_ocr import DeepSeekOCR
 
-# Default OCR is Apple Vision (local, fast, free)
+# Default OCR is Apple Vision (local, fast, free, built-in)
 OCR = AppleVisionOCR
 
-__all__ = ["AppleVisionOCR", "OCR"]
->>>>>>> f40e3da3
+__all__ = ["AppleVisionOCR", "DeepSeekOCR", "OCR"]